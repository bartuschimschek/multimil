import sys
import numpy as np
import pandas as pd
import time
from collections import defaultdict
import scanpy as sc
import torch
from torch import nn
from torch.nn import functional as F
from sklearn.model_selection import train_test_split
from itertools import cycle
from ..datasets import SingleCellDataset
from .mlp import MLP
from .losses import MMD, KLD


class MultiVAETorch(nn.Module):
    def __init__(
        self,
        encoders,
        decoders,
        shared_encoder,
        shared_decoder,
        mu,
        logvar,
        modality_vectors,
        adversarial_discriminator,
        device='cpu',
        condition=None,
        n_batch_labels=None
    ):
        super().__init__()

        self.encoders = encoders
        self.decoders = decoders
        self.shared_encoder = shared_encoder
        self.shared_decoder = shared_decoder
        self.mu = mu
        self.logvar = logvar
        self.modality_vectors = modality_vectors
        self.adv_disc = adversarial_discriminator
        self.device = device
        self.condition = condition
        self.n_modality = len(self.encoders)
        self.n_batch_labels = n_batch_labels

        # register sub-modules
        for i, (enc, dec) in enumerate(zip(self.encoders, self.decoders)):
            self.add_module(f'encoder_{i}', enc)
            self.add_module(f'decoder_{i}', dec)

        self = self.to(device)

    def get_nonadversarial_params(self):
        params = []
        for enc in self.encoders:
            params.extend(list(enc.parameters()))
        for dec in self.decoders:
            params.extend(list(dec.parameters()))
        params.extend(list(self.shared_encoder.parameters()))
        params.extend(list(self.shared_decoder.parameters()))
        params.extend(list(self.mu.parameters()))
        params.extend(list(self.logvar.parameters()))
        params.extend(list(self.modality_vectors.parameters()))
        return params

    def get_adversarial_params(self):
        params = list(self.adv_disc.parameters())
        return params

    def encode(self, x, i, batch_label):
        # add batch labels
        if self.condition:
            x = torch.stack([torch.cat((cell, self.batch_vector(batch_label, i)[0])) for cell in x])
        h = self.x_to_h(x, i)
        # add batch labels and modality labels to hidden representation
        if self.condition == '1':
            h = torch.stack([torch.cat((cell, self.modal_vector(i)[0])) for cell in h])
        z = self.h_to_z(h, i)
        return self.bottleneck(z)

    def reparameterize(self, mu, logvar):
        std = torch.exp(0.5 * logvar)
        eps = torch.randn_like(std)
        return mu + eps * std

    def bottleneck(self, z):
        mu = self.mu(z)
        logvar = self.logvar(z)
        z = self.reparameterize(mu, logvar)
        return z, mu, logvar

    def decode(self, z, i, batch_label):
        if self.condition == '1':
            z = torch.stack([torch.cat((cell, self.modal_vector(i)[0])) for cell in z])
        h = self.z_to_h(z, i)
        if self.condition:
            h = torch.stack([torch.cat((cell, self.batch_vector(batch_label, i)[0])) for cell in h])
        x = self.h_to_x(h, i)
        return x

    def to_latent(self, x, i, batch_label):
        z, _, _ = self.encode(x, i, batch_label)
        return z

    def x_to_h(self, x, i):
        return self.encoders[i](x)

    def h_to_z(self, h, i):
        z = self.shared_encoder(h)
        return z

    def z_to_h(self, z, i):
        h = self.shared_decoder(z)
        return h

    def h_to_x(self, h, i):
        x = self.decoders[i](h)
        return x

    def adversarial_loss(self, z, y):
        y = torch.ones(z.size(0)).long().to(self.device) * y
        y_pred = self.adversarial_discriminator(z)
        return nn.CrossEntropyLoss()(y_pred, y)

    def forward(self, xs, modalities, batch_labels):
        zs = [self.encode(x, mod, batch_label) for x, mod, batch_label in zip(xs, modalities, batch_labels)]
        mus = [z[1] for z in zs]
        logvars = [z[2] for z in zs]
        zs = [z[0] for z in zs]
        rs = [self.decode(z, mod, batch_label) for z, mod, batch_label in zip(zs, modalities, batch_labels)]
        return rs, zs, mus, logvars

    def calc_adv_loss(self, zs):
        zs = [self.convert(z, i) for i, z in enumerate(zs)]  # remove the modality informations from the Zs
        loss = sum([self.adversarial_loss(z, i) for i, z in enumerate(zs)])
        return self.adversarial * loss, {'adver': loss}

    def modal_vector(self, i):
        return F.one_hot(torch.tensor([i]).long(), self.n_modality).float().to(self.device)

    def batch_vector(self, i, modality):
        return F.one_hot(torch.tensor([i]).long(), self.n_batch_labels[modality]).float().to(self.device)

    def test(self, *xs):
        outputs, loss, losses = self.forward(*xs)
        return loss, losses

    def convert(self, z, i, j=None):
        v = -self.modal_vector(i)
        if j is not None:
            v += self.modal_vector(j)
        return z + v @ self.modality_vectors.weight

    def integrate(self, x, i, batch_label, j=None):
        zi = self.to_latent(x, i, batch_label)
        zij = self.convert(zi, i, j)
        return zij


class MultiVAE:
    def __init__(
        self,
        adatas,
        names,
        pair_groups,
        condition = None,
        z_dim=10,
        h_dim=32,
        hiddens=[],
        output_activations=[],
        shared_hiddens=[],
        adver_hiddens=[],
        recon_coef=1,
        kl_coef=1e-5,
        integ_coef=1e-1,
        cycle_coef=1e-2,
        adversarial=True,
        dropout=0.2,
        device=None,
    ):
        # configure to CUDA if is available
        if device is None:
            self.device = torch.device('cuda' if torch.cuda.is_available() else 'cpu')
        else:
            self.device = device

        # assertions
        if len(adatas) != len(names):
            raise ValueError(f'adatas and names arguments must be the same length. len(adatas) = {len(adatas)} != {len(names)} = len(names)')
        if len(adatas) != len(pair_groups):
            raise ValueError(f'adatas and pair_groups arguments must be the same length. len(adatas) = {len(adatas)} != {len(pair_groups)} = len(pair_groups)')
        if len(adatas) != len(hiddens):
            raise ValueError(f'adatas and hiddens arguments must be the same length. len(adatas) = {len(adatas)} != {len(hiddens)} = len(hiddens)')
        if len(adatas) != len(output_activations):
            raise ValueError(f'adatas and output_activations arguments must be the same length. len(adatas) = {len(adatas)} != {len(output_activations)} = len(output_activations)')
        # TODO: do some assertions for other parameters

        self._train_history = defaultdict(list)
        self._val_history = defaultdict(list)
        self.recon_coef = recon_coef
        self.kl_coef = kl_coef
        self.integ_coef = integ_coef
        self.cycle_coef = cycle_coef
        self.adversarial = adversarial
        self.condition = condition
        self.hiddens = hiddens
        self.h_dim = h_dim
        self.z_dim = z_dim
        self.shared_hiddens = shared_hiddens
        self.adver_hiddens = adver_hiddens
        self.dropout = dropout
        self.output_activations = output_activations
        self.pair_groups = pair_groups

        # reshape hiddens into a dict for easier use in the following

        # TODO: change this hack with else 0
        self.x_dims = [modality_adatas[0].shape[1] if len(modality_adatas) > 0 else 0 for modality_adatas in adatas]  # the feature set size of each modality
        self.n_modality = len(self.x_dims)

        self.batch_labels = [list(range(len(modality_adatas))) for modality_adatas in adatas]
        self.adatas = self.reshape_adatas(adatas, names, pair_groups, self.batch_labels)

        self.n_batch_labels = [0]*self.n_modality
        n_mod_labels = 0
        if condition == '0':
            self.n_batch_labels = [len(modality_adatas) for modality_adatas in adatas]
        elif condition == '1':
            self.n_batch_labels = [len(modality_adatas) for modality_adatas in adatas]
            n_mod_labels = self.n_modality

        # create modules
        self.encoders = [MLP(x_dim + self.n_batch_labels[i], h_dim, hs, output_activation='leakyrelu',
                             dropout=dropout, batch_norm=True, regularize_last_layer=True) if x_dim > 0 else None for i, (x_dim, hs) in enumerate(zip(self.x_dims, hiddens))]
        self.decoders = [MLP(h_dim + self.n_batch_labels[i], x_dim, hs[::-1], output_activation=out_act,
                             dropout=dropout, batch_norm=True) if x_dim > 0 else None for i, (x_dim, hs, out_act) in enumerate(zip(self.x_dims, hiddens, output_activations))]
        self.shared_encoder = MLP(h_dim + n_mod_labels, z_dim, shared_hiddens, output_activation='leakyrelu',
                                  dropout=dropout, batch_norm=True, regularize_last_layer=True)
        self.shared_decoder = MLP(z_dim + n_mod_labels, h_dim, shared_hiddens[::-1], output_activation='leakyrelu',
                                  dropout=dropout, batch_norm=True, regularize_last_layer=True)
        self.mu = MLP(z_dim, z_dim)
        self.logvar = MLP(z_dim, z_dim)
        self.modality_vecs = nn.Embedding(self.n_modality, z_dim)
        self.adv_disc = MLP(z_dim, self.n_modality, adver_hiddens, dropout=dropout, batch_norm=True)

        #n_batch_labels = len([item for sublist in pair_groups for item in sublist])
        self.model = MultiVAETorch(self.encoders, self.decoders, self.shared_encoder, self.shared_decoder,
                                   self.mu, self.logvar, self.modality_vecs, self.adv_disc, self.device, self.condition, self.n_batch_labels)

    @property
    def history(self):
        return pd.DataFrame(self._val_history)

    def reset_history(self):
        self._train_history = defaultdict(list)
        self._val_history = defaultdict(list)

    def reshape_adatas(self, adatas, names, pair_groups=None, batch_labels=None):
        if pair_groups is None:
            pair_groups = names  # dummy pair_groups
            # TODO: refactor this hack
        if batch_labels is None:
            batch_labels = names
        reshaped_adatas = {}
        for modality, (adata_set, name_set, pair_group_set, batch_label_set) in enumerate(zip(adatas, names, pair_groups, batch_labels)):
            # TODO: if sets are not lists, convert them to lists
            for adata, name, pair_group, batch_label in zip(adata_set, name_set, pair_group_set, batch_label_set):
                reshaped_adatas[name] = {
                    'adata': adata,
                    'modality': modality,
                    'pair_group': pair_group,
                    'batch_label': batch_label
                }
        return reshaped_adatas

    def print_progress_train(self, n_iters):
        current_iter = self._train_history['iteration'][-1]
        msg_train = 'iter={:d}/{:d}, loss={:.4f}, recon={:.4f}, kl={:.4f}, integ={:.4f}, cycle={:.4f}'.format(
            current_iter+1,
            n_iters,
            self._train_history['loss'][-1],
            self._train_history['recon'][-1],
            self._train_history['kl'][-1],
            self._train_history['integ'][-1],
            self._train_history['cycle'][-1]
        )
        self._print_progress_bar(current_iter+1, n_iters, prefix='', suffix=msg_train)

    def print_progress_val(self, n_iters, time_):
        current_iter = self._val_history['iteration'][-1]
        msg_train = 'iter={:d}/{:d}, time={:.2f}(s)' \
            ', loss={:.4f}, recon={:.4f}, kl={:.4f}, integ={:.4f}, cycle={:.4f}' \
            ', val_loss={:.4f}, val_recon={:.4f}, val_kl={:.4f}, val_integ={:.4f}, val_cycle={:.4f}'.format(
            current_iter+1,
            n_iters,
            time_,
            self._val_history['train_loss'][-1],
            self._val_history['train_recon'][-1],
            self._val_history['train_kl'][-1],
            self._val_history['train_integ'][-1],
            self._val_history['train_cycle'][-1],
            self._val_history['val_loss'][-1],
            self._val_history['val_recon'][-1],
            self._val_history['val_kl'][-1],
            self._val_history['val_integ'][-1],
            self._val_history['val_cycle'][-1]
        )
        self._print_progress_bar(current_iter+1, n_iters, prefix='', suffix=msg_train, end='\n')

    def _print_progress_bar(
        self,
        iteration,
        total,
        prefix = '',
        suffix = '',
        decimals = 1,
        length = 20,
        fill = '█',
        end=''
    ):
        percent = ("{0:." + str(decimals) + "f}").format(100 * (iteration / float(total)))
        filled_len = int(length * iteration // total)
        bar = fill * filled_len + '-' * (length - filled_len)
        sys.stdout.write('\r%s |%s| %s%s %s' % (prefix, bar, percent, '%', suffix)),
        sys.stdout.write(end)
        sys.stdout.flush()

    def predict(
        self,
        adatas,
        names,
        celltype_key='cell_type',
        batch_size=64,
        batch_labels=None
    ):
        if not batch_labels:
            batch_labels = self.batch_labels
        adatas = self.reshape_adatas(adatas, names, batch_labels=batch_labels)
        datasets, _ = self.make_datasets(adatas, val_split=0, celltype_key=celltype_key, batch_size=batch_size)
        dataloaders = [d.loader for d in datasets]
<<<<<<< HEAD
        
        with torch.no_grad():
            self.model.eval()
            zs = []
            for loader in dataloaders:
                z = []
                celltypes = []
                for x, name, modality, _, celltype in loader:
                    x = x.to(self.device)
                    z_pred = self.model.integrate(x, modality)
                    z.append(z_pred)
                    celltypes.extend(celltype)
                z = torch.cat(z, dim=0)
                z = sc.AnnData(z.detach().cpu().numpy())
                z.obs['modality'] = name
                z.obs[celltype_key] = celltypes
                zs.append(z)
            return sc.AnnData.concatenate(*zs)
    
=======

        zs = []
        for loader in dataloaders:
            z = []
            celltypes = []
            for x, name, modality, _, celltype, batch_label in loader:
                x = x.to(self.device)
                z_pred = self.model.integrate(x, modality, batch_label)
                z.append(z_pred)
                celltypes.extend(celltype)
            z = torch.cat(z, dim=0)
            z = sc.AnnData(z.detach().cpu().numpy())
            z.obs['modality'] = name
            z.obs[celltype_key] = celltypes
            zs.append(z)
        return sc.AnnData.concatenate(*zs)

>>>>>>> 7230f238
    def train(
        self,
        n_iters=10000,
        batch_size=64,
        lr=3e-4,
        kl_anneal_iters=3000,
        val_split=0.1,
        adv_iters=0,
        celltype_key='cell_type',
        validate_every=1000,
    ):
        # configure training parameters
        print_every = n_iters // 50

        # create data loaders
        train_datasets, val_datasets = self.make_datasets(self.adatas, val_split, celltype_key, batch_size)
        train_dataloaders = [d.loader for d in train_datasets]
        val_dataloaders = [d.loader for d in val_datasets]

        # create optimizers
        optimizer_ae = torch.optim.Adam(self.model.get_nonadversarial_params(), lr)
        optimizer_adv = torch.optim.Adam(self.model.get_adversarial_params(), lr)

        # the training loop
        epoch_time = 0  # epoch is the time between two consequtive validations
        self.model.train()
        for iteration, datas in enumerate(cycle(zip(*train_dataloaders))):
            tik = time.time()
            if iteration >= n_iters:
                break

            # TODO: refactor datas to be like (xs, modalities, pair_groups)
            xs = [data[0].to(self.device) for data in datas]
            modalities = [data[2] for data in datas]
            pair_groups = [data[3] for data in datas]
            batch_labels = [data[-1] for data in datas]

            # forward propagation
            rs, zs, mus, logvars = self.model.forward(xs, modalities, batch_labels)

            # calculate the losses
            recon_loss = self.calc_recon_loss(xs, rs)
            kl_loss = self.calc_kl_loss(mus, logvars)
            integ_loss = self.calc_integ_loss(zs, modalities, pair_groups)
            cycle_loss = self.calc_cycle_loss(zs, modalities)
            kl_coef = self.kl_anneal(iteration, kl_anneal_iters)  # KL annealing
            loss_ae = self.recon_coef * recon_loss + \
                      kl_coef * kl_loss + \
                      self.integ_coef * integ_loss + \
                      self.cycle_coef * cycle_loss
            loss_adv = -integ_loss

            # AE backpropagation
            optimizer_ae.zero_grad()
            optimizer_adv.zero_grad()
            loss_ae.backward()
            optimizer_ae.step()

            # adversarial discriminator backpropagation
            for _ in range(adv_iters):
                optimizer_ae.zero_grad()
                optimizer_adv.zero_grad()
                loss_adv.backward()
                optimizer_adv.step()

            # TODO: fix this, if there is one one dataset then integration loss is 0
            # update progress bar
            if iteration % print_every == 0:
                self._train_history['iteration'].append(iteration)
                self._train_history['loss'].append(loss_ae.detach().cpu().item())
                self._train_history['recon'].append(recon_loss.detach().cpu().item())
                self._train_history['kl'].append(kl_loss.detach().cpu().item())
<<<<<<< HEAD
                self._train_history['integ'].append(integ_loss.detach().cpu().item())
                self._train_history['cycle'].append(cycle_loss.detach().cpu().item())
=======
                if integ_loss != 0:
                    self._train_history['integ'].append(integ_loss.detach().cpu().item())
                else:
                    self._train_history['integ'] = [-1]
>>>>>>> 7230f238
                self.print_progress_train(n_iters)

            # add this iteration to the epoch time
            epoch_time += time.time() - tik

            # validate
            if iteration > 0 and iteration % validate_every == 0 or iteration == n_iters - 1:
                # add average train losses of the elapsed epoch to the validation history
                self._val_history['iteration'].append(iteration)
                self._val_history['train_loss'].append(np.mean(self._train_history['loss'][-(validate_every//print_every):]))
                self._val_history['train_recon'].append(np.mean(self._train_history['recon'][-(validate_every//print_every):]))
                self._val_history['train_kl'].append(np.mean(self._train_history['kl'][-(validate_every//print_every):]))
                self._val_history['train_integ'].append(np.mean(self._train_history['integ'][-(validate_every//print_every):]))
                self._val_history['train_cycle'].append(np.mean(self._train_history['cycle'][-(validate_every//print_every):]))

                self.model.eval()
                self.validate(val_dataloaders, n_iters, epoch_time, kl_coef=kl_coef)
                self.model.train()
                epoch_time = 0  # reset epoch time

    def validate(self, val_dataloaders, n_iters, train_time=None, kl_coef=None):
        tik = time.time()
        val_n_iters = max([len(loader) for loader in val_dataloaders])
        if kl_coef is None:
            kl_coef = self.kl_coef

        # we want mean losses of all validation batches
        recon_loss = 0
        kl_loss = 0
        integ_loss = 0
        cycle_loss = 0
        for iteration, datas in enumerate(cycle(zip(*val_dataloaders))):
            # iterate until all of the dataloaders run out of data
            if iteration >= val_n_iters:
                break

            # TODO: refactor datas to be like (xs, modalities, pair_groups)
            xs = [data[0].to(self.device) for data in datas]
            modalities = [data[2] for data in datas]
            pair_groups = [data[3] for data in datas]
            batch_labels = [data[-1] for data in datas]

            # forward propagation
            rs, zs, mus, logvars = self.model.forward(xs, modalities, batch_labels)

            # calculate the losses
            recon_loss += self.calc_recon_loss(xs, rs)
            kl_loss += self.calc_kl_loss(mus, logvars)
            integ_loss += self.calc_integ_loss(zs, modalities, pair_groups)
            cycle_loss += self.calc_cycle_loss(zs, modalities)

        # calculate overal losses
        loss_ae = self.recon_coef * recon_loss + \
                  kl_coef * kl_loss + \
                  self.integ_coef * integ_loss + \
                  self.cycle_coef * cycle_loss
        loss_adv = -integ_loss

        # logging
        self._val_history['val_loss'].append(loss_ae.detach().cpu().item() / val_n_iters)
        self._val_history['val_recon'].append(recon_loss.detach().cpu().item() / val_n_iters)
        self._val_history['val_kl'].append(kl_loss.detach().cpu().item() / val_n_iters)
<<<<<<< HEAD
        self._val_history['val_integ'].append(integ_loss.detach().cpu().item() / val_n_iters)
        self._val_history['val_cycle'].append(cycle_loss.detach().cpu().item() / val_n_iters)
=======
        if integ_loss != 0:
            self._val_history['val_integ'].append(integ_loss.detach().cpu().item() / val_n_iters)
        else:
            self._val_history['val_integ'] = [-1]
>>>>>>> 7230f238

        val_time = time.time() - tik
        self.print_progress_val(n_iters, train_time + val_time)

    def calc_recon_loss(self, xs, rs):
        return sum([nn.MSELoss()(r, x) for x, r in zip(xs, rs)])

    def calc_kl_loss(self, mus, logvars):
        return sum([KLD()(mu, logvar) for mu, logvar in zip(mus, logvars)])

    def calc_integ_loss(self, zs, modalities, pair_groups):
        loss = 0
        for i, (zi, modi, pgi) in enumerate(zip(zs, modalities, pair_groups)):
            for j, (zj, modj, pgj) in enumerate(zip(zs, modalities, pair_groups)):
                if i == j:  # do not integrate one dataset with itself
                    continue
                zij = self.model.convert(zi, modi, modj)
                if pgi is not None and pgi == pgj:  # paired loss
                    loss += nn.MSELoss()(zij, zj)
                else:  # unpaired loss
                    loss += MMD()(zij, zj)
        return loss
<<<<<<< HEAD
    
    def calc_cycle_loss(self, zs, modalities):
        loss = 0
        for i, (zi, modi) in enumerate(zip(zs, modalities)):
            for j, modj in enumerate(modalities):
                if i == j:  # do not make a dataset cycle consistent with itself
                    continue
                zij = self.model.convert(zi, modi, modj)
                rij = self.model.decode(zij, modj)
                ziji = self.model.convert(self.model.to_latent(rij, modj), modj, modi)
                loss += nn.MSELoss()(zi, ziji)
        return loss
    
=======

>>>>>>> 7230f238
    def kl_anneal(self, iteration, anneal_iters):
        kl_coef = min(
            self.kl_coef,
            (iteration / anneal_iters) * self.kl_coef
        )
        return kl_coef

    def make_datasets(self, adatas, val_split, celltype_key, batch_size):
        train_datasets, val_datasets = [], []
        pair_group_train_masks = {}
        for name in adatas:
            adata = adatas[name]['adata']
            modality = adatas[name]['modality']
            pair_group = adatas[name]['pair_group']
<<<<<<< HEAD

            if pair_group in pair_group_train_masks:
                train_mask = pair_group_train_masks[pair_group]
=======
            batch_label = adatas[name]['batch_label']
            if pair_group in pair_groups_train_indices:
                train_indices = pair_groups_train_indices[pair_group]
>>>>>>> 7230f238
            else:
                train_mask = np.zeros(len(adata), dtype=np.bool)
                train_size = int(len(adata) * (1 - val_split))
                train_mask[:train_size] = 1
                np.random.shuffle(train_mask)
                if pair_group is not None:
                    pair_group_train_masks[pair_group] = train_mask 

<<<<<<< HEAD
            train_adata = adata[train_mask]
            val_adata = adata[~train_mask]
            train_dataset = SingleCellDataset(train_adata, name, modality, pair_group, celltype_key, batch_size)
            val_dataset = SingleCellDataset(val_adata, name, modality, pair_group, celltype_key, batch_size)
=======
            train_adata = adata[train_indices]
            val_adata = adata[~train_indices]
            train_dataset = SingleCellDataset(train_adata, name, modality, pair_group, celltype_key, batch_size, batch_label=batch_label)
            val_dataset = SingleCellDataset(val_adata, name, modality, pair_group, celltype_key, batch_size, batch_label=batch_label)
>>>>>>> 7230f238
            train_datasets.insert(modality, train_dataset)
            val_datasets.insert(modality, val_dataset)

        return train_datasets, val_datasets

    def save(self, path):
        torch.save({
            'state_dict' : self.model.state_dict(),
            # TODO add history
        }, path, pickle_protocol=4)

    def load(self, path):
        model_file = torch.load(path, map_location=self.device)
        self.model.load_state_dict(model_file['state_dict'])<|MERGE_RESOLUTION|>--- conflicted
+++ resolved
@@ -339,17 +339,16 @@
         adatas = self.reshape_adatas(adatas, names, batch_labels=batch_labels)
         datasets, _ = self.make_datasets(adatas, val_split=0, celltype_key=celltype_key, batch_size=batch_size)
         dataloaders = [d.loader for d in datasets]
-<<<<<<< HEAD
-        
+
         with torch.no_grad():
             self.model.eval()
             zs = []
             for loader in dataloaders:
                 z = []
                 celltypes = []
-                for x, name, modality, _, celltype in loader:
+                for x, name, modality, _, celltype, batch_label in loader:
                     x = x.to(self.device)
-                    z_pred = self.model.integrate(x, modality)
+                    z_pred = self.model.integrate(x, modality, batch_label)
                     z.append(z_pred)
                     celltypes.extend(celltype)
                 z = torch.cat(z, dim=0)
@@ -358,26 +357,7 @@
                 z.obs[celltype_key] = celltypes
                 zs.append(z)
             return sc.AnnData.concatenate(*zs)
-    
-=======
-
-        zs = []
-        for loader in dataloaders:
-            z = []
-            celltypes = []
-            for x, name, modality, _, celltype, batch_label in loader:
-                x = x.to(self.device)
-                z_pred = self.model.integrate(x, modality, batch_label)
-                z.append(z_pred)
-                celltypes.extend(celltype)
-            z = torch.cat(z, dim=0)
-            z = sc.AnnData(z.detach().cpu().numpy())
-            z.obs['modality'] = name
-            z.obs[celltype_key] = celltypes
-            zs.append(z)
-        return sc.AnnData.concatenate(*zs)
-
->>>>>>> 7230f238
+
     def train(
         self,
         n_iters=10000,
@@ -450,15 +430,8 @@
                 self._train_history['loss'].append(loss_ae.detach().cpu().item())
                 self._train_history['recon'].append(recon_loss.detach().cpu().item())
                 self._train_history['kl'].append(kl_loss.detach().cpu().item())
-<<<<<<< HEAD
                 self._train_history['integ'].append(integ_loss.detach().cpu().item())
                 self._train_history['cycle'].append(cycle_loss.detach().cpu().item())
-=======
-                if integ_loss != 0:
-                    self._train_history['integ'].append(integ_loss.detach().cpu().item())
-                else:
-                    self._train_history['integ'] = [-1]
->>>>>>> 7230f238
                 self.print_progress_train(n_iters)
 
             # add this iteration to the epoch time
@@ -521,16 +494,8 @@
         self._val_history['val_loss'].append(loss_ae.detach().cpu().item() / val_n_iters)
         self._val_history['val_recon'].append(recon_loss.detach().cpu().item() / val_n_iters)
         self._val_history['val_kl'].append(kl_loss.detach().cpu().item() / val_n_iters)
-<<<<<<< HEAD
         self._val_history['val_integ'].append(integ_loss.detach().cpu().item() / val_n_iters)
         self._val_history['val_cycle'].append(cycle_loss.detach().cpu().item() / val_n_iters)
-=======
-        if integ_loss != 0:
-            self._val_history['val_integ'].append(integ_loss.detach().cpu().item() / val_n_iters)
-        else:
-            self._val_history['val_integ'] = [-1]
->>>>>>> 7230f238
-
         val_time = time.time() - tik
         self.print_progress_val(n_iters, train_time + val_time)
 
@@ -552,7 +517,6 @@
                 else:  # unpaired loss
                     loss += MMD()(zij, zj)
         return loss
-<<<<<<< HEAD
     
     def calc_cycle_loss(self, zs, modalities):
         loss = 0
@@ -566,9 +530,6 @@
                 loss += nn.MSELoss()(zi, ziji)
         return loss
     
-=======
-
->>>>>>> 7230f238
     def kl_anneal(self, iteration, anneal_iters):
         kl_coef = min(
             self.kl_coef,
@@ -583,15 +544,9 @@
             adata = adatas[name]['adata']
             modality = adatas[name]['modality']
             pair_group = adatas[name]['pair_group']
-<<<<<<< HEAD
-
+            batch_label = adatas[name]['batch_label']
             if pair_group in pair_group_train_masks:
                 train_mask = pair_group_train_masks[pair_group]
-=======
-            batch_label = adatas[name]['batch_label']
-            if pair_group in pair_groups_train_indices:
-                train_indices = pair_groups_train_indices[pair_group]
->>>>>>> 7230f238
             else:
                 train_mask = np.zeros(len(adata), dtype=np.bool)
                 train_size = int(len(adata) * (1 - val_split))
@@ -600,17 +555,10 @@
                 if pair_group is not None:
                     pair_group_train_masks[pair_group] = train_mask 
 
-<<<<<<< HEAD
             train_adata = adata[train_mask]
             val_adata = adata[~train_mask]
-            train_dataset = SingleCellDataset(train_adata, name, modality, pair_group, celltype_key, batch_size)
-            val_dataset = SingleCellDataset(val_adata, name, modality, pair_group, celltype_key, batch_size)
-=======
-            train_adata = adata[train_indices]
-            val_adata = adata[~train_indices]
             train_dataset = SingleCellDataset(train_adata, name, modality, pair_group, celltype_key, batch_size, batch_label=batch_label)
             val_dataset = SingleCellDataset(val_adata, name, modality, pair_group, celltype_key, batch_size, batch_label=batch_label)
->>>>>>> 7230f238
             train_datasets.insert(modality, train_dataset)
             val_datasets.insert(modality, val_dataset)
 
